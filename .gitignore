--- conflicted
+++ resolved
@@ -1,11 +1,6 @@
-<<<<<<< HEAD
-# these are temporary
-assets/docker
-=======
 # Ev: this is temporary
 assets/docker
 web/dist/app/app
->>>>>>> f7bf2193
 
 # Compiled binaries, Object files, Static and Dynamic libs (Shared Objects)
 out
